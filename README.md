Configuration library for JVM languages.

[![Maven Central](https://maven-badges.herokuapp.com/maven-central/com.typesafe/config/badge.svg)](https://maven-badges.herokuapp.com/maven-central/com.typesafe/config)


## Overview

 - implemented in plain Java with no dependencies
 - supports files in three formats: Java properties, JSON, and a
   human-friendly JSON superset
 - merges multiple files across all formats
 - can load from files, URLs, or classpath
 - good support for "nesting" (treat any subtree of the config the
   same as the whole config)
 - users can override the config with Java system properties,
    `java -Dmyapp.foo.bar=10`
 - supports configuring an app, with its framework and libraries,
   all from a single file such as `application.conf`
 - parses duration and size settings, "512k" or "10 seconds"
 - converts types, so if you ask for a boolean and the value
   is the string "yes", or you ask for a float and the value is
   an int, it will figure it out.
 - JSON superset features:
    - comments
    - includes
    - substitutions (`"foo" : ${bar}`, `"foo" : Hello ${who}`)
    - properties-like notation (`a.b=c`)
    - less noisy, more lenient syntax
    - substitute environment variables (`logdir=${HOME}/logs`)
 - API based on immutable `Config` instances, for thread safety
   and easy reasoning about config transformations
 - extensive test coverage

This library limits itself to config files. If you want to load
config from a database or something, you would need to write some
custom code. The library has nice support for merging
configurations so if you build one from a custom source it's easy
to merge it in.

<!-- START doctoc generated TOC please keep comment here to allow auto update -->
<!-- DON'T EDIT THIS SECTION, INSTEAD RE-RUN doctoc TO UPDATE -->
**Table of Contents**  *generated with [DocToc](http://doctoc.herokuapp.com/)*

- [Essential Information](#essential-information)
  - [License](#license)
  - [Binary Releases](#binary-releases)
  - [Release Notes](#release-notes)
  - [API docs](#api-docs)
  - [Bugs and Patches](#bugs-and-patches)
  - [Build](#build)
- [Using the Library](#using-the-library)
  - [API Example](#api-example)
  - [Longer Examples](#longer-examples)
  - [Immutability](#immutability)
  - [Schemas and Validation](#schemas-and-validation)
  - [Standard behavior](#standard-behavior)
  - [Merging config trees](#merging-config-trees)
  - [How to handle defaults](#how-to-handle-defaults)
  - [Understanding `Config` and `ConfigObject`](#understanding-config-and-configobject)
- [Using HOCON, the JSON Superset](#using-hocon-the-json-superset)
  - [Features of HOCON](#features-of-hocon)
  - [Examples of HOCON](#examples-of-hocon)
  - [Uses of Substitutions](#uses-of-substitutions)
    - [Factor out common values](#factor-out-common-values)
    - [Inheritance](#inheritance)
    - [Optional system or env variable overrides](#optional-system-or-env-variable-overrides)
  - [Concatenation](#concatenation)
- [Miscellaneous Notes](#miscellaneous-notes)
  - [Debugging Your Configuration](#debugging-your-configuration)
  - [Supports Java 6 and Later](#supports-java-6-and-later)
  - [Rationale for Supported File Formats](#rationale-for-supported-file-formats)
  - [Other APIs (Wrappers and Ports)](#other-apis-wrappers-and-ports)
    - [Scala wrappers for the Java library](#scala-wrappers-for-the-java-library)
    - [Ruby port](#ruby-port)

<!-- END doctoc generated TOC please keep comment here to allow auto update -->

## Essential Information

### License

The license is Apache 2.0, see LICENSE-2.0.txt.

### Binary Releases

You can find published releases (compiled for Java 6 and above) on
Maven Central.

    <dependency>
        <groupId>com.typesafe</groupId>
        <artifactId>config</artifactId>
        <version>1.2.1</version>
    </dependency>

<<<<<<< HEAD
Link for direct download if you don't use a dependency manager:
=======
sbt dependency:

    libraryDependencies += "com.typesafe" % "config" % "1.2.1"

Obsolete releases are here, but you probably don't want these:
>>>>>>> c1d5c118

 - http://central.maven.org/maven2/com/typesafe/config/

### Release Notes

Please see NEWS.md in this directory,
https://github.com/typesafehub/config/blob/master/NEWS.md

### API docs

 - Online: http://typesafehub.github.com/config/latest/api/
 - also published in jar form
 - consider reading this README first for an intro
 - for questions about the `.conf` file format, read
   [HOCON.md](https://github.com/typesafehub/config/blob/master/HOCON.md)
   in this directory

### Bugs and Patches

Report bugs to the GitHub issue tracker. Send patches as pull
requests on GitHub.

Before we can accept pull requests, you will need to agree to the
Typesafe Contributor License Agreement online, using your GitHub
account - it takes 30 seconds.  You can do this at
http://www.typesafe.com/contribute/cla

### Build

The build uses sbt and the tests are written in Scala; however,
the library itself is plain Java and the published jar has no
Scala dependency.

## Using the Library

### API Example
    import com.typesafe.config.ConfigFactory

    Config conf = ConfigFactory.load();
    int bar1 = conf.getInt("foo.bar");
    Config foo = conf.getConfig("foo");
    int bar2 = foo.getInt("bar");

### Longer Examples

See the examples in the `examples/` [directory](https://github.com/typesafehub/config/tree/master/examples).

You can run these from the sbt console with the commands `project
config-simple-app-java` and then `run`.

In brief, as shown in the examples:

 - libraries should use a `Config` instance provided by the app,
   if any, and use `ConfigFactory.load()` if no special `Config`
   is provided. Libraries should put their defaults in a
   `reference.conf` on the classpath.
 - apps can create a `Config` however they want
   (`ConfigFactory.load()` is easiest and least-surprising), then
   provide it to their libraries. A `Config` can be created with
   the parser methods in `ConfigFactory` or built up from any file
   format or data source you like with the methods in
   `ConfigValueFactory`.

### Immutability

Objects are immutable, so methods on `Config` which transform the
configuration return a new `Config`. Other types such as
`ConfigParseOptions`, `ConfigResolveOptions`, `ConfigObject`,
etc. are also immutable. See the
[API docs](http://typesafehub.github.com/config/latest/api/) for
details of course.

### Schemas and Validation

There isn't a schema language or anything like that. However, two
suggested tools are:

 - use the
   [checkValid() method](http://typesafehub.github.com/config/latest/api/com/typesafe/config/Config.html#checkValid%28com.typesafe.config.Config,%20java.lang.String...%29)
 - access your config through a Settings class with a field for
   each setting, and instantiate it on startup (immediately
   throwing an exception if any settings are missing)

In Scala, a Settings class might look like:

    class Settings(config: Config) {

        // validate vs. reference.conf
        config.checkValid(ConfigFactory.defaultReference(), "simple-lib")

        // non-lazy fields, we want all exceptions at construct time
        val foo = config.getString("simple-lib.foo")
        val bar = config.getInt("simple-lib.bar")
    }

See the examples/ directory for a full compilable program using
this pattern.

### Standard behavior

The convenience method `ConfigFactory.load()` loads the following
(first-listed are higher priority):

  - system properties
  - `application.conf` (all resources on classpath with this name)
  - `application.json` (all resources on classpath with this name)
  - `application.properties` (all resources on classpath with this
    name)
  - `reference.conf` (all resources on classpath with this name)

The idea is that libraries and frameworks should ship with a
`reference.conf` in their jar. Applications should provide an
`application.conf`, or if they want to create multiple
configurations in a single JVM, they could use
`ConfigFactory.load("myapp")` to load their own `myapp.conf`.
(Applications _can_ provide a `reference.conf` also if they want,
but you may not find it necessary to separate it from
`application.conf`.)

Libraries and frameworks should default to `ConfigFactory.load()`
if the application does not provide a custom `Config` object. This
way, libraries will see configuration from `application.conf` and
users can configure the whole app, with its libraries, in a single
`application.conf` file.

Libraries and frameworks should also allow the application to
provide a custom `Config` object to be used instead of the
default, in case the application needs multiple configurations in
one JVM or wants to load extra config files from somewhere.  The
library examples in `examples/` show how to accept a custom config
while defaulting to `ConfigFactory.load()`.

For applications using `application.{conf,json,properties}`,
system properties can be used to force a different config source:

 - `config.resource` specifies a resource name - not a
   basename, i.e. `application.conf` not `application`
 - `config.file` specifies a filesystem path, again
   it should include the extension, not be a basename
 - `config.url` specifies a URL

These system properties specify a _replacement_ for
`application.{conf,json,properties}`, not an addition. They only
affect apps using the default `ConfigFactory.load()`
configuration. In the replacement config file, you can use
`include "application"` to include the original default config
file; after the include statement you could go on to override
certain settings.

### Merging config trees

Any two Config objects can be merged with an associative operation
called `withFallback`, like `merged = firstConfig.withFallback(secondConfig)`.

The `withFallback` operation is used inside the library to merge
duplicate keys in the same file and to merge multiple files.
`ConfigFactory.load()` uses it to stack system properties over
`application.conf` over `reference.conf`.

You can also use `withFallback` to merge in some hardcoded values,
or to "lift" a subtree up to the root of the configuration; say
you have something like:

    foo=42
    dev.foo=57
    prod.foo=10

Then you could code something like:

    Config devConfig = originalConfig
                         .getConfig("dev")
                         .withFallback(originalConfig)

There are lots of ways to use `withFallback`.

### How to handle defaults

Many other configuration APIs allow you to provide a default to
the getter methods, like this:

    boolean getBoolean(String path, boolean fallback)

Here, if the path has no setting, the fallback would be
returned. An API could also return `null` for unset values, so you
would check for `null`:

    // returns null on unset, check for null and fall back
    Boolean getBoolean(String path)

The methods on the `Config` interface do NOT do this, for two
major reasons:

 1. If you use a config setting in two places, the default
 fallback value gets cut-and-pasted and typically out of
 sync. This can result in Very Evil Bugs.
 2. If the getter returns `null` (or `None`, in Scala) then every
 time you get a setting you have to write handling code for
 `null`/`None` and that code will almost always just throw an
 exception. Perhaps more commonly, people forget to check for
 `null` at all, so missing settings result in
 `NullPointerException`.

For most situations, failure to have a setting is simply a bug to fix
(in either code or the deployment environment). Therefore, if a
setting is unset, by default the getters on the `Config` interface
throw an exception.

If you want to allow a setting to be missing from
`application.conf` in a particular case, then here are some
options:

 1. Set it in a `reference.conf` included in your library or
 application jar, so there's a default value.
 2. Use the `Config.hasPath()` method to check in advance whether
 the path exists (rather than checking for `null`/`None` after as
 you might in other APIs).
 3. Catch and handle `ConfigException.Missing`. NOTE: using an
 exception for control flow like this is much slower than using
 `Config.hasPath()`; the JVM has to do a lot of work to throw
 an exception.
 4. In your initialization code, generate a `Config` with your
 defaults in it (using something like `ConfigFactory.parseMap()`)
 then fold that default config into your loaded config using
 `withFallback()`, and use the combined config in your
 program. "Inlining" your reference config in the code like this
 is probably less convenient than using a `reference.conf` file,
 but there may be reasons to do it.
 5. Use `Config.root()` to get the `ConfigObject` for the
 `Config`; `ConfigObject` implements `java.util.Map<String,?>` and
 the `get()` method on `Map` returns null for missing keys. See
 the API docs for more detail on `Config` vs. `ConfigObject`.

The *recommended* path (for most cases, in most apps) is that you
require all settings to be present in either `reference.conf` or
`application.conf` and allow `ConfigException.Missing` to be
thrown if they are not. That's the design intent of the `Config`
API design.

Consider the "Settings class" pattern with `checkValid()` to
verify that you have all settings when you initialize the
app. See the [Schemas and Validation](#schemas-and-validation)
section of this README for more details on this pattern.

**If you do need a setting to be optional**: checking `hasPath()` in
advance should be the same amount of code (in Java) as checking
for `null` afterward, without the risk of `NullPointerException`
when you forget. In Scala, you could write an enrichment class
like this to use the idiomatic `Option` syntax:

```scala
implicit class RichConfig(val underlying: Config) extends AnyVal {
  def getOptionalBoolean(path: String): Option[Boolean] = if (underlying.hasPath(path)) {
     Some(underlying.getBoolean(path))
  } else {
     None
  }
}
```

Since this library is a Java library it doesn't come with that out
of the box, of course.

It is understood that sometimes defaults in code make sense. For
example, if your configuration lets users invent new sections, you
may not have all paths up front and may be unable to set up
defaults in `reference.conf` for dynamic paths. The design intent
of `Config` isn't to *prohibit* inline defaults, but simply to
recognize that it seems to be the 10% case (rather than the 90%
case). Even in cases where dynamic defaults are needed, you may
find that using `withFallback()` to build a complete
nothing-missing `Config` in one central place in your code keeps
things tidy.

Whatever you do, please remember not to cut-and-paste default
values into multiple places in your code. You have been warned!
:-)

### Understanding `Config` and `ConfigObject`

To read and modify configuration, you'll use the
[Config](http://typesafehub.github.io/config/latest/api/com/typesafe/config/Config.html)
interface. A `Config` looks at a JSON-equivalent data structure as
a one-level map from paths to values. So if your JSON looks like
this:

```
  "foo" : {
    "bar" : 42
    "baz" : 43
  }
```

Using the `Config` interface, you could write
`conf.getInt("foo.bar")`. The `foo.bar` string is called a _path
expression_
([HOCON.md](https://github.com/typesafehub/config/blob/master/HOCON.md)
has the syntax details for these expressions). Iterating over this
`Config`, you would get two entries; `"foo.bar" : 42` and
`"foo.baz" : 43`. When iterating a `Config` you will not find
nested `Config` (because everything gets flattened into one
level).

When looking at a JSON tree as a `Config`, `null` values are
treated as if they were missing. Iterating over a `Config` will
skip `null` values.

You can also look at a `Config` in the way most JSON APIs would,
through the
[ConfigObject](http://typesafehub.github.io/config/latest/api/com/typesafe/config/ConfigObject.html)
interface. This interface represents an object node in the JSON
tree. `ConfigObject` instances come in multi-level trees, and the
keys do not have any syntax (they are just strings, not path
expressions). Iterating over the above example as a
`ConfigObject`, you would get one entry `"foo" : { "bar" : 42,
"baz" : 43 }`, where the value at `"foo"` is another nested
`ConfigObject`.

In `ConfigObject`, `null` values are visible (distinct from
missing values), just as they are in JSON.

`ConfigObject` is a subtype of [ConfigValue](http://typesafehub.github.io/config/latest/api/com/typesafe/config/ConfigValue.html), where the other
subtypes are the other JSON types (list, string, number, boolean, null).

`Config` and `ConfigObject` are two ways to look at the same
internal data structure, and you can convert between them for free
using
[Config.root()](http://typesafehub.github.io/config/latest/api/com/typesafe/config/Config.html#root%28%29)
and
[ConfigObject.toConfig()](http://typesafehub.github.io/config/latest/api/com/typesafe/config/ConfigObject.html#toConfig%28%29).


## Using HOCON, the JSON Superset

The JSON superset is called "Human-Optimized Config Object
Notation" or HOCON, and files use the suffix `.conf`.  See
[HOCON.md](https://github.com/typesafehub/config/blob/master/HOCON.md)
in this directory for more detail.

After processing a `.conf` file, the result is always just a JSON
tree that you could have written (less conveniently) in JSON.

### Features of HOCON

  - Comments, with `#` or `//`
  - Allow omitting the `{}` around a root object
  - Allow `=` as a synonym for `:`
  - Allow omitting the `=` or `:` before a `{` so
    `foo { a : 42 }`
  - Allow omitting commas as long as there's a newline
  - Allow trailing commas after last element in objects and arrays
  - Allow unquoted strings for keys and values
  - Unquoted keys can use dot-notation for nested objects,
    `foo.bar=42` means `foo { bar : 42 }`
  - Duplicate keys are allowed; later values override earlier,
    except for object-valued keys where the two objects are merged
    recursively
  - `include` feature merges root object in another file into
    current object, so `foo { include "bar.json" }` merges keys in
    `bar.json` into the object `foo`
  - include with no file extension includes any of `.conf`,
    `.json`, `.properties`
  - you can include files, URLs, or classpath resources; use
    `include url("http://example.com")` or `file()` or
    `classpath()` syntax to force the type, or use just `include
    "whatever"` to have the library do what you probably mean
    (Note: `url()`/`file()`/`classpath()` syntax is not supported
    in Play/Akka 2.0, only in later releases.)
  - substitutions `foo : ${a.b}` sets key `foo` to the same value
    as the `b` field in the `a` object
  - substitutions concatenate into unquoted strings, `foo : the
    quick ${colors.fox} jumped`
  - substitutions fall back to environment variables if they don't
    resolve in the config itself, so `${HOME}` would work as you
    expect. Also, most configs have system properties merged in so
    you could use `${user.home}`.
  - substitutions normally cause an error if unresolved, but
    there is a syntax `${?a.b}` to permit them to be missing.
  - `+=` syntax to append elements to arrays, `path += "/bin"`
  - multi-line strings with triple quotes as in Python or Scala

### Examples of HOCON

All of these are valid HOCON.

Start with valid JSON:

    {
        "foo" : {
            "bar" : 10,
            "baz" : 12
        }
    }

Drop root braces:

    "foo" : {
        "bar" : 10,
        "baz" : 12
    }

Drop quotes:

    foo : {
        bar : 10,
        baz : 12
    }

Use `=` and omit it before `{`:

    foo {
        bar = 10,
        baz = 12
    }

Remove commas:

    foo {
        bar = 10
        baz = 12
    }

Use dotted notation for unquoted keys:

    foo.bar=10
    foo.baz=12

Put the dotted-notation fields on a single line:

    foo.bar=10, foo.baz=12

The syntax is well-defined (including handling of whitespace and
escaping). But it handles many reasonable ways you might want to
format the file.

Note that while you can write HOCON that looks a lot like a Java
properties file (and many properties files will parse as HOCON),
the details of escaping, whitespace handling, comments, and so
forth are more like JSON. The spec (see HOCON.md in this
directory) has some more detailed notes on this topic.

### Uses of Substitutions

The `${foo.bar}` substitution feature lets you avoid cut-and-paste
in some nice ways.

#### Factor out common values

This is the obvious use,

    standard-timeout = 10ms
    foo.timeout = ${standard-timeout}
    bar.timeout = ${standard-timeout}

#### Inheritance

If you duplicate a field with an object value, then the objects
are merged with last-one-wins. So:

    foo = { a : 42, c : 5 }
    foo = { b : 43, c : 6 }

means the same as:

    foo = { a : 42, b : 43, c : 6 }

You can take advantage of this for "inheritance":

    data-center-generic = { cluster-size = 6 }
    data-center-east = ${data-center-generic}
    data-center-east = { name = "east" }
    data-center-west = ${data-center-generic}
    data-center-west = { name = "west", cluster-size = 8 }

Using `include` statements you could split this across multiple
files, too.

If you put two objects next to each other (close brace of the first
on the same line with open brace of the second), they are merged, so
a shorter way to write the above "inheritance" example would be:

    data-center-generic = { cluster-size = 6 }
    data-center-east = ${data-center-generic} { name = "east" }
    data-center-west = ${data-center-generic} { name = "west", cluster-size = 8 }

#### Optional system or env variable overrides

In default uses of the library, exact-match system properties
already override the corresponding config properties.  However,
you can add your own overrides, or allow environment variables to
override, using the `${?foo}` substitution syntax.

    basedir = "/whatever/whatever"
    basedir = ${?FORCED_BASEDIR}

Here, the override field `basedir = ${?FORCED_BASEDIR}` simply
vanishes if there's no value for `FORCED_BASEDIR`, but if you set
an environment variable `FORCED_BASEDIR` for example, it would be
used.

A natural extension of this idea is to support several different
environment variable names or system property names, if you aren't
sure which one will exist in the target environment.

Object fields and array elements with a `${?foo}` substitution
value just disappear if the substitution is not found:

    // this array could have one or two elements
    path = [ "a", ${?OPTIONAL_A} ]

### Concatenation

Values _on the same line_ are concatenated (for strings and
arrays) or merged (for objects).

This is why unquoted strings work, here the number `42` and the
string `foo` are concatenated into a string `42 foo`:

    key : 42 foo

When concatenating values into a string, leading and trailing
whitespace is stripped but whitespace between values is kept.

Unquoted strings also support substitutions of course:

    tasks-url : ${base-url}/tasks

A concatenation can refer to earlier values of the same field:

    path : "/bin"
    path : ${path}":/usr/bin"

Arrays can be concatenated as well:

    path : [ "/bin" ]
    path : ${path} [ "/usr/bin" ]

There is a shorthand for appending to arrays:

    // equivalent to: path = ${?path} [ "/usr/bin" ]
    path += "/usr/bin"

To prepend or insert into an array, there is no shorthand.

When objects are "concatenated," they are merged, so object
concatenation is just a shorthand for defining the same object
twice. The long way (mentioned earlier) is:

    data-center-generic = { cluster-size = 6 }
    data-center-east = ${data-center-generic}
    data-center-east = { name = "east" }

The concatenation-style shortcut is:

    data-center-generic = { cluster-size = 6 }
    data-center-east = ${data-center-generic} { name = "east" }

When concatenating objects and arrays, newlines are allowed
_inside_ each object or array, but not between them.

Non-newline whitespace is never a field or element separator. So
`[ 1 2 3 4 ]` is an array with one unquoted string element
`"1 2 3 4"`. To get an array of four numbers you need either commas or
newlines separating the numbers.

See the spec for full details on concatenation.

Note: Play/Akka 2.0 have an earlier version that supports string
concatenation, but not object/array concatenation. `+=` does not
work in Play/Akka 2.0 either. Post-2.0 versions support these
features.

## Miscellaneous Notes

### Debugging Your Configuration

If you have trouble with your configuration, some useful tips.

 - Set the Java system property `-Dconfig.trace=loads` to get
   output on stderr describing each file that is loaded.
   Note: this feature is not included in the older version in
   Play/Akka 2.0.
 - Use `myConfig.root().render()` to get a `Config` printed out as a
   string with comments showing where each value came from.

### Supports Java 6 and Later

Currently the library is maintained against Java 6. It does not
build with Java 5.

### Rationale for Supported File Formats

(For the curious.)

The three file formats each have advantages.

 - Java `.properties`:
   - Java standard, built in to JVM
   - Supported by many tools such as IDEs
 - JSON:
   - easy to generate programmatically
   - well-defined and standard
   - bad for human maintenance, with no way to write comments,
     and no mechanisms to avoid duplication of similar config
     sections
 - HOCON/`.conf`:
   - nice for humans to read, type, and maintain, with more
     lenient syntax
   - built-in tools to avoid cut-and-paste
   - ways to refer to the system environment, such as system
     properties and environment variables

The idea would be to use JSON if you're writing a script to spit
out config, and use HOCON if you're maintaining config by hand.
If you're doing both, then mix the two.

Two alternatives to HOCON syntax could be:

  - YAML is also a JSON superset and has a mechanism for adding
    custom types, so the include statements in HOCON could become
    a custom type tag like `!include`, and substitutions in HOCON
    could become a custom tag such as `!subst`, for example. The
    result is somewhat clunky to write, but would have the same
    in-memory representation as the HOCON approach.
  - Put a syntax inside JSON strings, so you might write something
    like `"$include" : "filename"` or allow `"foo" : "${bar}"`.
    This is a way to tunnel new syntax through a JSON parser, but
    other than the implementation benefit (using a standard JSON
    parser), it doesn't really work. It's a bad syntax for human
    maintenance, and it's not valid JSON anymore because properly
    interpreting it requires treating some valid JSON strings as
    something other than plain strings. A better approach is to
    allow mixing true JSON files into the config but also support
    a nicer format.

### Other APIs (Wrappers and Ports)

This may not be comprehensive - if you'd like to add mention of
your wrapper, just send a pull request for this README. We would
love to know what you're doing with this library or with the HOCON
format.

#### Scala wrappers for the Java library

  * Ficus https://github.com/ceedubs/ficus
  * configz https://github.com/arosien/configz
  * configs https://github.com/kxbmap/configs

#### Ruby port

   * https://github.com/cprice404/ruby-hocon

#### Python port

   * pyhocon https://github.com/chimpler/pyhocon<|MERGE_RESOLUTION|>--- conflicted
+++ resolved
@@ -92,15 +92,11 @@
         <version>1.2.1</version>
     </dependency>
 
-<<<<<<< HEAD
+sbt dependency:
+
+    libraryDependencies += "com.typesafe" % "config" % "1.2.1"
+
 Link for direct download if you don't use a dependency manager:
-=======
-sbt dependency:
-
-    libraryDependencies += "com.typesafe" % "config" % "1.2.1"
-
-Obsolete releases are here, but you probably don't want these:
->>>>>>> c1d5c118
 
  - http://central.maven.org/maven2/com/typesafe/config/
 
